--- conflicted
+++ resolved
@@ -21,11 +21,7 @@
 ChangeLog: configure.ac
 	echo "Missing Git" > ChangeLog;
 	if test -d $(srcdir)/.git; then \
-<<<<<<< HEAD
-		which git && git log --stat --date=short --abbrev-commit | grep --invert-match '^ [[:alnum:].]' | git stripspace > ChangeLog \
-=======
 		which git && git log --stat --date=short --abbrev-commit | grep --invert-match '^ [[:alnum:].]' | git stripspace > ChangeLog; \
->>>>>>> 60a7ffcd
 	fi
 
 .PHONY: code-docs
